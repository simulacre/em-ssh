--- conflicted
+++ resolved
@@ -37,7 +37,6 @@
           # "on_data" is called when the process writes something to stdout
           ch.on_data do |c, data|
             $stdout.print data
-<<<<<<< HEAD
           end
         
           # "on_extended_data" is called when the process writes something to stderr
@@ -45,15 +44,6 @@
             $stderr.print data
           end
         
-=======
-          end
-        
-          # "on_extended_data" is called when the process writes something to stderr
-          ch.on_extended_data do |c, type, data|
-            $stderr.print data
-          end
-        
->>>>>>> b04556ef
           ch.on_close { puts "done!" }
         end
       end
@@ -77,7 +67,7 @@
 
 ```ruby
 require 'em-ssh/shell'
-EM.run {
+EM.run do
   EM::Ssh::Shell.new(host, ENV['USER'], "") do |shell|
     shell.callback do
       shell.expect('~]$ ')
@@ -91,22 +81,10 @@
       EM.stop
     end
   end
-}
+end
 ```
 
 ### Run Multiple Commands in Parallel
-<<<<<<< HEAD
-
-```ruby
-  require 'em-ssh/shell'
-  EM.run do
-    EM::Ssh::Shell.new(host, ENV['USER'], '') do |shell|
-      shell.errback do |err|
-        puts "error: #{err} (#{err.class})"
-        EM.stop
-      end 
-=======
->>>>>>> b04556ef
 
 ```ruby
 require 'em-ssh/shell'
@@ -137,10 +115,7 @@
       end 
     end 
   end 
-<<<<<<< HEAD
-=======
 end 
->>>>>>> b04556ef
 ```
 
 ## Other Examples
